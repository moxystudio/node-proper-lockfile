{
  "name": "proper-lockfile",
  "version": "3.2.0",
  "description": "A inter-process and inter-machine lockfile utility that works on a local or network file system",
  "keywords": [
    "lock",
    "locking",
    "file",
    "lockfile",
    "fs",
    "cross-process"
  ],
  "author": "André Cruz <andre@moxy.studio>",
  "homepage": "https://github.com/moxystudio/node-proper-lockfile",
  "repository": {
    "type": "git",
    "url": "git@github.com:moxystudio/node-proper-lockfile.git"
  },
  "license": "MIT",
  "main": "index.js",
  "files": [
    "lib"
  ],
  "scripts": {
    "lint": "eslint .",
    "test": "jest --env node --coverage --runInBand",
    "prerelease": "npm t && npm run lint",
    "release": "standard-version"
  },
  "standard-version": {
    "scripts": {
      "posttag": "git push --follow-tags origin master"
    }
  },
  "husky": {
    "hooks": {
      "commit-msg": "commitlint -E HUSKY_GIT_PARAMS",
      "pre-commit": "lint-staged"
    }
  },
  "lint-staged": {
    "*.js": [
      "eslint --fix",
      "git add"
    ]
  },
  "commitlint": {
    "extends": [
      "@commitlint/config-conventional"
    ]
  },
  "dependencies": {
    "graceful-fs": "^4.1.11",
    "retry": "^0.12.0",
    "signal-exit": "^3.0.2"
  },
  "devDependencies": {
    "@commitlint/cli": "^7.0.0",
    "@commitlint/config-conventional": "^7.0.1",
    "@segment/clear-timeouts": "^2.0.0",
    "delay": "^4.1.0",
    "eslint": "^5.3.0",
    "eslint-config-moxy": "^6.0.1",
    "execa": "^1.0.0",
    "husky": "^1.1.4",
    "jest": "^23.4.2",
    "lint-staged": "^8.0.4",
    "mkdirp": "^0.5.1",
    "p-defer": "^1.0.0",
    "rimraf": "^2.6.2",
    "stable": "^0.1.8",
<<<<<<< HEAD
    "standard-version": "^4.4.0",
    "thread-sleep": "^2.1.0"
=======
    "standard-version": "^5.0.0"
>>>>>>> a8432bca
  }
}<|MERGE_RESOLUTION|>--- conflicted
+++ resolved
@@ -69,11 +69,7 @@
     "p-defer": "^1.0.0",
     "rimraf": "^2.6.2",
     "stable": "^0.1.8",
-<<<<<<< HEAD
-    "standard-version": "^4.4.0",
+    "standard-version": "^5.0.0",
     "thread-sleep": "^2.1.0"
-=======
-    "standard-version": "^5.0.0"
->>>>>>> a8432bca
   }
 }